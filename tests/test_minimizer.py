--- conflicted
+++ resolved
@@ -10,14 +10,6 @@
 from sklearn.model_selection import train_test_split
 from sklearn.pipeline import Pipeline
 from sklearn.preprocessing import OneHotEncoder
-<<<<<<< HEAD
-
-from apt.minimization import GeneralizeToRepresentative
-from sklearn.tree import DecisionTreeClassifier, DecisionTreeRegressor
-from apt.utils.dataset_utils import get_iris_dataset, get_adult_dataset, get_nursery_dataset, get_german_credit_dataset
-from apt.utils.datasets import ArrayDataset
-from apt.utils.models import SklearnClassifier, ModelOutputType, SklearnRegressor
-=======
 
 from tensorflow.keras.models import Sequential
 from tensorflow.keras.layers import Dense, Input
@@ -28,7 +20,6 @@
 from apt.utils.datasets import ArrayDataset, Data
 from apt.utils.models import SklearnClassifier, ModelOutputType, SklearnRegressor, KerasClassifier, \
     BlackboxClassifierPredictions
->>>>>>> a9e2a35e
 
 
 @pytest.fixture
@@ -54,11 +45,7 @@
     y = [1, 1, 0]
     base_est = DecisionTreeClassifier(random_state=0, min_samples_split=2,
                                       min_samples_leaf=1)
-<<<<<<< HEAD
-    model = SklearnClassifier(base_est, ModelOutputType.CLASSIFIER_VECTOR)
-=======
-    model = SklearnClassifier(base_est, ModelOutputType.CLASSIFIER_PROBABILITIES)
->>>>>>> a9e2a35e
+    model = SklearnClassifier(base_est, ModelOutputType.CLASSIFIER_PROBABILITIES)
     model.fit(ArrayDataset(X, y))
 
     gen = GeneralizeToRepresentative(model, cells=cells)
@@ -82,26 +69,6 @@
     y = np.array([1, 1, 0, 1, 0, 0, 1, 1, 0, 1, 0])
     base_est = DecisionTreeClassifier(random_state=0, min_samples_split=2,
                                       min_samples_leaf=1)
-<<<<<<< HEAD
-    model = SklearnClassifier(base_est, ModelOutputType.CLASSIFIER_VECTOR)
-    model.fit(ArrayDataset(X, y))
-    predictions = model.predict(X)
-    if predictions.shape[1] > 1:
-        predictions = np.argmax(predictions, axis=1)
-
-    gen = GeneralizeToRepresentative(model, target_accuracy=0.5)
-    train_dataset = ArrayDataset(X, predictions, features_names=features)
-
-    gen.fit(dataset=train_dataset)
-    transformed = gen.transform(dataset=ArrayDataset(X))
-    gener = gen.generalizations_
-    expexted_generalizations = {'ranges': {}, 'categories': {}, 'untouched': ['height', 'age']}
-
-    for key in expexted_generalizations['ranges']:
-        assert (set(expexted_generalizations['ranges'][key]) == set(gener['ranges'][key]))
-    for key in expexted_generalizations['categories']:
-        assert (set([frozenset(sl) for sl in expexted_generalizations['categories'][key]]) ==
-=======
     model = SklearnClassifier(base_est, ModelOutputType.CLASSIFIER_PROBABILITIES)
     model.fit(ArrayDataset(X, y))
     ad = ArrayDataset(X)
@@ -121,7 +88,6 @@
         assert (set(expected_generalizations['ranges'][key]) == set(gener['ranges'][key]))
     for key in expected_generalizations['categories']:
         assert (set([frozenset(sl) for sl in expected_generalizations['categories'][key]]) ==
->>>>>>> a9e2a35e
                 set([frozenset(sl) for sl in gener['categories'][key]]))
     assert (set(expected_generalizations['untouched']) == set(gener['untouched']))
     modified_features = [f for f in features if
@@ -175,39 +141,20 @@
     encoded = pd.DataFrame(encoded)
     base_est = DecisionTreeClassifier(random_state=0, min_samples_split=2,
                                       min_samples_leaf=1)
-<<<<<<< HEAD
-    model = SklearnClassifier(base_est, ModelOutputType.CLASSIFIER_VECTOR)
-    model.fit(ArrayDataset(encoded, y))
-    predictions = model.predict(encoded)
-=======
     model = SklearnClassifier(base_est, ModelOutputType.CLASSIFIER_PROBABILITIES)
     model.fit(ArrayDataset(encoded, y))
     predictions = model.predict(ArrayDataset(encoded))
->>>>>>> a9e2a35e
     if predictions.shape[1] > 1:
         predictions = np.argmax(predictions, axis=1)
 
     # Append classifier to preprocessing pipeline.
     # Now we have a full prediction pipeline.
-<<<<<<< HEAD
-    gen = GeneralizeToRepresentative(model, target_accuracy=0.5,
-=======
     target_accuracy = 0.5
     gen = GeneralizeToRepresentative(model, target_accuracy=target_accuracy,
->>>>>>> a9e2a35e
                                      categorical_features=categorical_features)
     train_dataset = ArrayDataset(X, predictions)
     gen.fit(dataset=train_dataset)
     transformed = gen.transform(dataset=ArrayDataset(X))
-<<<<<<< HEAD
-    gener = gen.generalizations_
-    expexted_generalizations = {'ranges': {'age': []}, 'categories': {}, 'untouched': ['ola', 'height', 'sex']}
-
-    for key in expexted_generalizations['ranges']:
-        assert (set(expexted_generalizations['ranges'][key]) == set(gener['ranges'][key]))
-    for key in expexted_generalizations['categories']:
-        assert (set([frozenset(sl) for sl in expexted_generalizations['categories'][key]]) ==
-=======
     gener = gen.generalizations
     expected_generalizations = {'ranges': {'age': []}, 'categories': {'sex': [['f', 'm']], 'ola': [['aa', 'bb']]},
                                 'untouched': ['height']}
@@ -216,20 +163,14 @@
         assert (set(expected_generalizations['ranges'][key]) == set(gener['ranges'][key]))
     for key in expected_generalizations['categories']:
         assert (set([frozenset(sl) for sl in expected_generalizations['categories'][key]]) ==
->>>>>>> a9e2a35e
                 set([frozenset(sl) for sl in gener['categories'][key]]))
     assert (set(expected_generalizations['untouched']) == set(gener['untouched']))
     modified_features = [f for f in features if
                          f in expected_generalizations['categories'].keys() or f in expected_generalizations[
                              'ranges'].keys()]
     np.testing.assert_array_equal(transformed.drop(modified_features, axis=1), X.drop(modified_features, axis=1))
-<<<<<<< HEAD
-    ncp = gen.ncp_
-    if len(expexted_generalizations['ranges'].keys()) > 0 or len(expexted_generalizations['categories'].keys()) > 0:
-=======
-    ncp = gen.ncp
-    if len(expected_generalizations['ranges'].keys()) > 0 or len(expected_generalizations['categories'].keys()) > 0:
->>>>>>> a9e2a35e
+    ncp = gen.ncp
+    if len(expected_generalizations['ranges'].keys()) > 0 or len(expected_generalizations['categories'].keys()) > 0:
         assert (ncp > 0)
         assert (((transformed[modified_features]).equals(X[modified_features])) == False)
 
@@ -286,35 +227,22 @@
     encoded = pd.DataFrame(encoded)
     base_est = DecisionTreeClassifier(random_state=0, min_samples_split=2,
                                       min_samples_leaf=1)
-<<<<<<< HEAD
-    model = SklearnClassifier(base_est, ModelOutputType.CLASSIFIER_VECTOR)
-    model.fit(ArrayDataset(encoded, y))
-    predictions = model.predict(encoded)
-=======
     model = SklearnClassifier(base_est, ModelOutputType.CLASSIFIER_PROBABILITIES)
     model.fit(ArrayDataset(encoded, y))
     predictions = model.predict(ArrayDataset(encoded))
->>>>>>> a9e2a35e
     if predictions.shape[1] > 1:
         predictions = np.argmax(predictions, axis=1)
     # Append classifier to preprocessing pipeline.
     # Now we have a full prediction pipeline.
-<<<<<<< HEAD
-    gen = GeneralizeToRepresentative(model, target_accuracy=0.5,
-=======
     target_accuracy = 0.5
     gen = GeneralizeToRepresentative(model, target_accuracy=target_accuracy,
->>>>>>> a9e2a35e
                                      categorical_features=categorical_features, cells=cells)
     train_dataset = ArrayDataset(X, predictions)
     gen.fit(dataset=train_dataset)
     transformed = gen.transform(dataset=ArrayDataset(X))
-<<<<<<< HEAD
-=======
 
     rel_accuracy = model.score(ArrayDataset(preprocessor.transform(transformed), predictions))
     assert ((rel_accuracy >= target_accuracy) or (target_accuracy - rel_accuracy) <= 0.05)
->>>>>>> a9e2a35e
 
 
 def test_minimizer_fit_QI(data):
@@ -335,26 +263,6 @@
     QI = ['age', 'weight']
     base_est = DecisionTreeClassifier(random_state=0, min_samples_split=2,
                                       min_samples_leaf=1)
-<<<<<<< HEAD
-    model = SklearnClassifier(base_est, ModelOutputType.CLASSIFIER_VECTOR)
-    model.fit(ArrayDataset(X, y))
-    predictions = model.predict(X)
-    if predictions.shape[1] > 1:
-        predictions = np.argmax(predictions, axis=1)
-
-    gen = GeneralizeToRepresentative(model, target_accuracy=0.5, features_to_minimize=QI)
-    train_dataset = ArrayDataset(X, predictions, features_names=features)
-    gen.fit(dataset=train_dataset)
-    transformed = gen.transform(dataset=ArrayDataset(X))
-    gener = gen.generalizations_
-    expexted_generalizations = {'ranges': {'age': [], 'weight': [67.5]}, 'categories': {}, 'untouched': ['height']}
-    for key in expexted_generalizations['ranges']:
-        assert (set(expexted_generalizations['ranges'][key]) == set(gener['ranges'][key]))
-    for key in expexted_generalizations['categories']:
-        assert (set([frozenset(sl) for sl in expexted_generalizations['categories'][key]]) ==
-                set([frozenset(sl) for sl in gener['categories'][key]]))
-    assert (set(expexted_generalizations['untouched']) == set(gener['untouched']))
-=======
     model = SklearnClassifier(base_est, ModelOutputType.CLASSIFIER_PROBABILITIES)
     model.fit(ArrayDataset(X, y))
     ad = ArrayDataset(X)
@@ -374,7 +282,6 @@
         assert (set([frozenset(sl) for sl in expected_generalizations['categories'][key]]) ==
                 set([frozenset(sl) for sl in gener['categories'][key]]))
     assert (set(expected_generalizations['untouched']) == set(gener['untouched']))
->>>>>>> a9e2a35e
     assert ((np.delete(transformed, [0, 2], axis=1) == np.delete(X, [0, 2], axis=1)).all())
     modified_features = [f for f in features if
                          f in expected_generalizations['categories'].keys() or f in expected_generalizations[
@@ -429,37 +336,22 @@
     encoded = pd.DataFrame(encoded)
     base_est = DecisionTreeClassifier(random_state=0, min_samples_split=2,
                                       min_samples_leaf=1)
-<<<<<<< HEAD
-    model = SklearnClassifier(base_est, ModelOutputType.CLASSIFIER_VECTOR)
-    model.fit(ArrayDataset(encoded, y))
-    predictions = model.predict(encoded)
-=======
     model = SklearnClassifier(base_est, ModelOutputType.CLASSIFIER_PROBABILITIES)
     model.fit(ArrayDataset(encoded, y))
     predictions = model.predict(ArrayDataset(encoded))
->>>>>>> a9e2a35e
     if predictions.shape[1] > 1:
         predictions = np.argmax(predictions, axis=1)
 
     # Append classifier to preprocessing pipeline.
     # Now we have a full prediction pipeline.
-<<<<<<< HEAD
-    gen = GeneralizeToRepresentative(model, target_accuracy=0.5,
-=======
     target_accuracy = 0.5
     gen = GeneralizeToRepresentative(model, target_accuracy=target_accuracy,
->>>>>>> a9e2a35e
                                      categorical_features=categorical_features, features_to_minimize=QI)
     train_dataset = ArrayDataset(X, predictions)
     gen.fit(dataset=train_dataset)
     transformed = gen.transform(dataset=ArrayDataset(X))
-<<<<<<< HEAD
-    gener = gen.generalizations_
-    expexted_generalizations = {'ranges': {'age': [], 'weight': [47.0]}, 'categories': {'ola': [['bb', 'aa']]},
-=======
     gener = gen.generalizations
     expected_generalizations = {'ranges': {'age': [], 'weight': [47.0]}, 'categories': {'ola': [['bb', 'aa']]},
->>>>>>> a9e2a35e
                                 'untouched': ['height', 'sex']}
 
     for key in expected_generalizations['ranges']:
@@ -467,11 +359,7 @@
     for key in expected_generalizations['categories']:
         assert (set([frozenset(sl) for sl in expected_generalizations['categories'][key]]) ==
                 set([frozenset(sl) for sl in gener['categories'][key]]))
-<<<<<<< HEAD
-    assert (set(expexted_generalizations['untouched']) == set(gener['untouched']))
-=======
-    assert (set(expected_generalizations['untouched']) == set(gener['untouched']))
->>>>>>> a9e2a35e
+    assert (set(expected_generalizations['untouched']) == set(gener['untouched']))
     # assert (transformed.drop(QI, axis=1).equals(X.drop(QI, axis=1)))
     np.testing.assert_array_equal(transformed.drop(QI, axis=1), X.drop(QI, axis=1))
     modified_features = [f for f in features if
@@ -479,13 +367,8 @@
                              'ranges'].keys()]
     # assert (transformed.drop(modified_features, axis=1).equals(X.drop(modified_features, axis=1)))
     np.testing.assert_array_equal(transformed.drop(modified_features, axis=1), X.drop(modified_features, axis=1))
-<<<<<<< HEAD
-    ncp = gen.ncp_
-    if len(expexted_generalizations['ranges'].keys()) > 0 or len(expexted_generalizations['categories'].keys()) > 0:
-=======
-    ncp = gen.ncp
-    if len(expected_generalizations['ranges'].keys()) > 0 or len(expected_generalizations['categories'].keys()) > 0:
->>>>>>> a9e2a35e
+    ncp = gen.ncp
+    if len(expected_generalizations['ranges'].keys()) > 0 or len(expected_generalizations['categories'].keys()) > 0:
         assert (ncp > 0)
         assert (((transformed[modified_features]).equals(X[modified_features])) == False)
 
@@ -495,23 +378,6 @@
 
 def test_minimize_ndarray_iris():
     features = ['sepal length (cm)', 'sepal width (cm)', 'petal length (cm)', 'petal width (cm)']
-<<<<<<< HEAD
-    (x_train, y_train), (x_test, y_test) = get_iris_dataset()
-    QI = ['sepal length (cm)', 'petal length (cm)']
-    base_est = DecisionTreeClassifier(random_state=0, min_samples_split=2,
-                                      min_samples_leaf=1)
-    model = SklearnClassifier(base_est, ModelOutputType.CLASSIFIER_VECTOR)
-    model.fit(ArrayDataset(x_train, y_train))
-    predictions = model.predict(x_train)
-    if predictions.shape[1] > 1:
-        predictions = np.argmax(predictions, axis=1)
-
-    gen = GeneralizeToRepresentative(model, target_accuracy=0.3, features_to_minimize=QI)
-    # gen.fit(dataset=ArrayDataset(x_train, predictions))
-    transformed = gen.fit_transform(dataset=ArrayDataset(x_train, predictions, features_names=features))
-    gener = gen.generalizations_
-    expexted_generalizations = {'ranges': {'sepal length (cm)': [], 'petal length (cm)': [2.449999988079071]},
-=======
     (x_train, y_train), (x_test, y_test) = get_iris_dataset_np()
     QI = ['sepal length (cm)', 'petal length (cm)']
     base_est = DecisionTreeClassifier(random_state=0, min_samples_split=2,
@@ -527,7 +393,6 @@
     transformed = gen.fit_transform(dataset=ArrayDataset(x_train, predictions, features_names=features))
     gener = gen.generalizations
     expected_generalizations = {'ranges': {'sepal length (cm)': [], 'petal length (cm)': [2.449999988079071]},
->>>>>>> a9e2a35e
                                 'categories': {}, 'untouched': ['petal width (cm)', 'sepal width (cm)']}
 
     for key in expected_generalizations['ranges']:
@@ -535,11 +400,7 @@
     for key in expected_generalizations['categories']:
         assert (set([frozenset(sl) for sl in expected_generalizations['categories'][key]]) ==
                 set([frozenset(sl) for sl in gener['categories'][key]]))
-<<<<<<< HEAD
-    assert (set(expexted_generalizations['untouched']) == set(gener['untouched']))
-=======
-    assert (set(expected_generalizations['untouched']) == set(gener['untouched']))
->>>>>>> a9e2a35e
+    assert (set(expected_generalizations['untouched']) == set(gener['untouched']))
     assert ((np.delete(transformed, [0, 2], axis=1) == np.delete(x_train, [0, 2], axis=1)).all())
 
     modified_features = [f for f in features if
@@ -560,11 +421,7 @@
 
 
 def test_minimize_pandas_adult():
-<<<<<<< HEAD
-    (x_train, y_train), (x_test, y_test) = get_adult_dataset()
-=======
     (x_train, y_train), (x_test, y_test) = get_adult_dataset_pd()
->>>>>>> a9e2a35e
     x_train = x_train.head(1000)
     y_train = y_train.head(1000)
 
@@ -593,20 +450,6 @@
     encoded = pd.DataFrame(encoded)
     base_est = DecisionTreeClassifier(random_state=0, min_samples_split=2,
                                       min_samples_leaf=1)
-<<<<<<< HEAD
-    model = SklearnClassifier(base_est, ModelOutputType.CLASSIFIER_VECTOR)
-    model.fit(ArrayDataset(encoded, y_train))
-    predictions = model.predict(encoded)
-    if predictions.shape[1] > 1:
-        predictions = np.argmax(predictions, axis=1)
-
-    gen = GeneralizeToRepresentative(model, target_accuracy=0.7,
-                                     categorical_features=categorical_features, features_to_minimize=QI)
-    gen.fit(dataset=ArrayDataset(x_train, predictions, features_names=features))
-    transformed = gen.transform(dataset=ArrayDataset(x_train))
-    gener = gen.generalizations_
-    expexted_generalizations = {'ranges': {'age': [], 'education-num': []}, 'categories': {
-=======
     model = SklearnClassifier(base_est, ModelOutputType.CLASSIFIER_PROBABILITIES)
     model.fit(ArrayDataset(encoded, y_train))
     predictions = model.predict(ArrayDataset(encoded))
@@ -619,7 +462,6 @@
     transformed = gen.transform(dataset=ArrayDataset(x_train))
     gener = gen.generalizations
     expected_generalizations = {'ranges': {'age': [], 'education-num': []}, 'categories': {
->>>>>>> a9e2a35e
         'workclass': [['Self-emp-not-inc', 'Private', 'Federal-gov', 'Self-emp-inc', '?', 'Local-gov', 'State-gov']],
         'marital-status': [
             ['Divorced', 'Married-AF-spouse', 'Married-spouse-absent', 'Widowed', 'Separated', 'Married-civ-spouse',
@@ -638,11 +480,7 @@
     for key in expected_generalizations['categories']:
         assert (set([frozenset(sl) for sl in expected_generalizations['categories'][key]]) ==
                 set([frozenset(sl) for sl in gener['categories'][key]]))
-<<<<<<< HEAD
-    assert (set(expexted_generalizations['untouched']) == set(gener['untouched']))
-=======
-    assert (set(expected_generalizations['untouched']) == set(gener['untouched']))
->>>>>>> a9e2a35e
+    assert (set(expected_generalizations['untouched']) == set(gener['untouched']))
     # assert (transformed.drop(QI, axis=1).equals(x_train.drop(QI, axis=1)))
     np.testing.assert_array_equal(transformed.drop(QI, axis=1), x_train.drop(QI, axis=1))
 
@@ -651,13 +489,8 @@
                              'ranges'].keys()]
     # assert (transformed.drop(modified_features, axis=1).equals(x_train.drop(modified_features, axis=1)))
     np.testing.assert_array_equal(transformed.drop(modified_features, axis=1), x_train.drop(modified_features, axis=1))
-<<<<<<< HEAD
-    ncp = gen.ncp_
-    if len(expexted_generalizations['ranges'].keys()) > 0 or len(expexted_generalizations['categories'].keys()) > 0:
-=======
-    ncp = gen.ncp
-    if len(expected_generalizations['ranges'].keys()) > 0 or len(expected_generalizations['categories'].keys()) > 0:
->>>>>>> a9e2a35e
+    ncp = gen.ncp
+    if len(expected_generalizations['ranges'].keys()) > 0 or len(expected_generalizations['categories'].keys()) > 0:
         assert (ncp > 0)
         assert (((transformed[modified_features]).equals(x_train[modified_features])) == False)
 
@@ -693,20 +526,6 @@
     encoded = pd.DataFrame(encoded)
     base_est = DecisionTreeClassifier(random_state=0, min_samples_split=2,
                                       min_samples_leaf=1)
-<<<<<<< HEAD
-    model = SklearnClassifier(base_est, ModelOutputType.CLASSIFIER_VECTOR)
-    model.fit(ArrayDataset(encoded, y_train))
-    predictions = model.predict(encoded)
-    if predictions.shape[1] > 1:
-        predictions = np.argmax(predictions, axis=1)
-
-    gen = GeneralizeToRepresentative(model, target_accuracy=0.7,
-                                     categorical_features=categorical_features, features_to_minimize=QI)
-    gen.fit(dataset=ArrayDataset(x_train, predictions))
-    transformed = gen.transform(dataset=ArrayDataset(x_train))
-    gener = gen.generalizations_
-    expexted_generalizations = {'ranges': {'Duration_in_month': [31.5]},
-=======
     model = SklearnClassifier(base_est, ModelOutputType.CLASSIFIER_PROBABILITIES)
     model.fit(ArrayDataset(encoded, y_train))
     predictions = model.predict(ArrayDataset(encoded))
@@ -719,7 +538,6 @@
     transformed = gen.transform(dataset=ArrayDataset(x_train))
     gener = gen.generalizations
     expected_generalizations = {'ranges': {'Duration_in_month': [31.5]},
->>>>>>> a9e2a35e
                                 'categories': {'Credit_history': [['A30', 'A32', 'A31', 'A34', 'A33']], 'Purpose': [
                                     ['A41', 'A46', 'A43', 'A40', 'A44', 'A410', 'A49', 'A45', 'A48', 'A42']],
                                                'debtors': [['A101', 'A102', 'A103']],
@@ -738,11 +556,7 @@
     for key in expected_generalizations['categories']:
         assert (set([frozenset(sl) for sl in expected_generalizations['categories'][key]]) ==
                 set([frozenset(sl) for sl in gener['categories'][key]]))
-<<<<<<< HEAD
-    assert (set(expexted_generalizations['untouched']) == set(gener['untouched']))
-=======
-    assert (set(expected_generalizations['untouched']) == set(gener['untouched']))
->>>>>>> a9e2a35e
+    assert (set(expected_generalizations['untouched']) == set(gener['untouched']))
     # assert (transformed.drop(QI, axis=1).equals(x_train.drop(QI, axis=1)))
     np.testing.assert_array_equal(transformed.drop(QI, axis=1), x_train.drop(QI, axis=1))
 
@@ -751,13 +565,8 @@
                              'ranges'].keys()]
     # assert (transformed.drop(modified_features, axis=1).equals(x_train.drop(modified_features, axis=1)))
     np.testing.assert_array_equal(transformed.drop(modified_features, axis=1), x_train.drop(modified_features, axis=1))
-<<<<<<< HEAD
-    ncp = gen.ncp_
-    if len(expexted_generalizations['ranges'].keys()) > 0 or len(expexted_generalizations['categories'].keys()) > 0:
-=======
-    ncp = gen.ncp
-    if len(expected_generalizations['ranges'].keys()) > 0 or len(expected_generalizations['categories'].keys()) > 0:
->>>>>>> a9e2a35e
+    ncp = gen.ncp
+    if len(expected_generalizations['ranges'].keys()) > 0 or len(expected_generalizations['categories'].keys()) > 0:
         assert (ncp > 0)
         assert (((transformed[modified_features]).equals(x_train[modified_features])) == False)
 
@@ -772,266 +581,11 @@
     base_est = DecisionTreeRegressor(random_state=10, min_samples_split=2)
     model = SklearnRegressor(base_est)
     model.fit(ArrayDataset(x_train, y_train))
-<<<<<<< HEAD
-    predictions = model.predict(x_train)
+    predictions = model.predict(ArrayDataset(x_train))
     QI = ['age', 'bmi', 's2', 's5']
     features = ['age', 'sex', 'bmi', 'bp',
                 's1', 's2', 's3', 's4', 's5', 's6']
 
-    gen = GeneralizeToRepresentative(model, target_accuracy=0.7, is_regression=True,
-                                     features_to_minimize=QI)
-    gen.fit(dataset=ArrayDataset(x_train, predictions, features_names=features))
-    transformed = gen.transform(dataset=ArrayDataset(x_train, features_names=features))
-    print('Base model accuracy (R2 score): ', model.score(ArrayDataset(x_test, y_test)))
-    model.fit(ArrayDataset(transformed, y_train))
-    print('Base model accuracy (R2 score) after anonymization: ', model.score(ArrayDataset(x_test, y_test)))
-    gener = gen.generalizations_
-    expexted_generalizations = {'ranges': {
-        'age': [-0.07816532626748085, -0.07090024650096893, -0.05637009255588055, -0.05092128552496433,
-                -0.04728874587453902, -0.04547247663140297, -0.04183994047343731, -0.027309784665703773,
-                -0.023677248042076826, -0.020044708624482155, -0.01641217083670199, -0.001882016600575298,
-                0.0017505218856967986, 0.0035667913616634905, 0.007199329789727926, 0.010831868276000023,
-                0.02354575227946043, 0.030810829252004623, 0.03262709779664874, 0.03444336913526058,
-                0.03625963814556599, 0.03807590529322624, 0.03807590715587139, 0.047157252207398415,
-                0.06168740428984165, 0.0635036751627922, 0.06895248219370842, 0.07258502021431923, 0.07621755823493004,
-                0.1034616008400917],
-        'bmi': [-0.07626373693346977, -0.060635464265942574, -0.056863121688365936, -0.05578530766069889,
-                -0.054168591275811195, -0.042312657460570335, -0.0374625027179718, -0.03422906715422869,
-                -0.033690162003040314, -0.03261234890669584, -0.02614547684788704, -0.025067666545510292,
-                -0.022373135201632977, -0.016984074376523495, -0.01375063881278038, -0.007822672137990594,
-                -0.004589236050378531, 0.008344509289599955, 0.015889193629845977, 0.016967005096375942,
-                0.024511689320206642, 0.0272062208969146, 0.030978563241660595, 0.032595280557870865,
-                0.033673093654215336, 0.04391230642795563, 0.04552902653813362, 0.05469042807817459,
-                0.06977979838848114, 0.07301323488354683, 0.09349166229367256],
-        's2': [-0.1044962927699089, -0.08649025857448578, -0.07740895450115204, -0.07114598527550697,
-               -0.06378699466586113, -0.05971606448292732, -0.04437179118394852, -0.0398311372846365,
-               -0.03137612994760275, -0.022138250060379505, -0.018067320343106985, -0.017910746857523918,
-               -0.017910745926201344, -0.01618842873722315, -0.007576846517622471, -0.007263698382303119,
-               -0.0010007291566580534, 0.0010347360512241721, 0.006514834007248282, 0.00933317095041275,
-               0.012464655097573996, 0.019197346206055954, 0.020919663831591606, 0.02217225730419159,
-               0.032036433927714825, 0.036420512944459915, 0.04080459102988243, 0.04127431474626064,
-               0.04268348217010498, 0.04424922354519367, 0.04424922540783882, 0.056462014093995094, 0.05928034894168377,
-               0.061315815430134535, 0.06272498145699501, 0.06460387445986271]}, 'categories': {},
-        'untouched': ['s5', 's3', 'bp', 's1', 'sex', 's6', 's4']}
-
-    for key in expexted_generalizations['ranges']:
-        assert (set(expexted_generalizations['ranges'][key]) == set(gener['ranges'][key]))
-    for key in expexted_generalizations['categories']:
-        assert (set([frozenset(sl) for sl in expexted_generalizations['categories'][key]]) ==
-                set([frozenset(sl) for sl in gener['categories'][key]]))
-    assert (set(expexted_generalizations['untouched']) == set(gener['untouched']))
-    assert ((np.delete(transformed, [0, 2, 5, 8], axis=1) == np.delete(x_train, [0, 2, 5, 8], axis=1)).all())
-
-    modified_features = [f for f in features if
-                         f in expexted_generalizations['categories'].keys() or f in expexted_generalizations[
-                             'ranges'].keys()]
-    indexes = []
-    for i in range(len(features)):
-        if features[i] in modified_features:
-            indexes.append(i)
-    assert ((np.delete(transformed, indexes, axis=1) == np.delete(x_train, indexes, axis=1)).all())
-    ncp = gen.ncp_
-    if len(expexted_generalizations['ranges'].keys()) > 0 or len(expexted_generalizations['categories'].keys()) > 0:
-        assert (ncp > 0)
-        assert (((transformed[indexes]) != (x_train[indexes])).any())
-
-
-def test_X_y(data):
-    features = [0, 1, 2]
-    X = np.array([[23, 165, 70],
-                  [45, 158, 67],
-                  [56, 123, 65],
-                  [67, 154, 90],
-                  [45, 149, 67],
-                  [42, 166, 58],
-                  [73, 172, 68],
-                  [94, 168, 69],
-                  [69, 175, 80],
-                  [24, 181, 95],
-                  [18, 190, 102]])
-    print(X)
-    y = np.array([1, 1, 0, 1, 0, 0, 1, 1, 0, 1, 0])
-    QI = [0, 2]
-    base_est = DecisionTreeClassifier(random_state=0, min_samples_split=2,
-                                      min_samples_leaf=1)
-    model = SklearnClassifier(base_est, ModelOutputType.CLASSIFIER_VECTOR)
-    model.fit(ArrayDataset(X, y))
-    predictions = model.predict(X)
-    if predictions.shape[1] > 1:
-        predictions = np.argmax(predictions, axis=1)
-
-    gen = GeneralizeToRepresentative(model, target_accuracy=0.5, features_to_minimize=QI)
-    gen.fit(X=X, y=predictions)
-    transformed = gen.transform(X)
-    gener = gen.generalizations_
-    expexted_generalizations = {'ranges': {'0': [], '2': [67.5]}, 'categories': {}, 'untouched': ['1']}
-    for key in expexted_generalizations['ranges']:
-        assert (set(expexted_generalizations['ranges'][key]) == set(gener['ranges'][key]))
-    for key in expexted_generalizations['categories']:
-        assert (set([frozenset(sl) for sl in expexted_generalizations['categories'][key]]) ==
-                set([frozenset(sl) for sl in gener['categories'][key]]))
-    assert (set(expexted_generalizations['untouched']) == set(gener['untouched']))
-    assert ((np.delete(transformed, [0, 2], axis=1) == np.delete(X, [0, 2], axis=1)).all())
-    modified_features = [f for f in features if
-                         str(f) in expexted_generalizations['categories'].keys() or str(f) in expexted_generalizations[
-                             'ranges'].keys()]
-    indexes = []
-    for i in range(len(features)):
-        if features[i] in modified_features:
-            indexes.append(i)
-    assert ((np.delete(transformed, indexes, axis=1) == np.delete(X, indexes, axis=1)).all())
-    ncp = gen.ncp_
-    if len(expexted_generalizations['ranges'].keys()) > 0 or len(expexted_generalizations['categories'].keys()) > 0:
-        assert (ncp > 0)
-        assert (((transformed[indexes]) != (X[indexes])).any())
-
-
-def test_X_y_features_names(data):
-    features = ['age', 'height', 'weight']
-    X = np.array([[23, 165, 70],
-                  [45, 158, 67],
-                  [56, 123, 65],
-                  [67, 154, 90],
-                  [45, 149, 67],
-                  [42, 166, 58],
-                  [73, 172, 68],
-                  [94, 168, 69],
-                  [69, 175, 80],
-                  [24, 181, 95],
-                  [18, 190, 102]])
-    print(X)
-    y = np.array([1, 1, 0, 1, 0, 0, 1, 1, 0, 1, 0])
-    QI = ['age', 'weight']
-    base_est = DecisionTreeClassifier(random_state=0, min_samples_split=2,
-                                      min_samples_leaf=1)
-    model = SklearnClassifier(base_est, ModelOutputType.CLASSIFIER_VECTOR)
-    model.fit(ArrayDataset(X, y))
-    predictions = model.predict(X)
-    if predictions.shape[1] > 1:
-        predictions = np.argmax(predictions, axis=1)
-
-    gen = GeneralizeToRepresentative(model, target_accuracy=0.5, features_to_minimize=QI)
-    gen.fit(X=X, y=predictions, features_names=features)
-    transformed = gen.transform(X=X, features_names=features)
-    gener = gen.generalizations_
-    expexted_generalizations = {'ranges': {'age': [], 'weight': [67.5]}, 'categories': {}, 'untouched': ['height']}
-    for key in expexted_generalizations['ranges']:
-        assert (set(expexted_generalizations['ranges'][key]) == set(gener['ranges'][key]))
-    for key in expexted_generalizations['categories']:
-        assert (set([frozenset(sl) for sl in expexted_generalizations['categories'][key]]) ==
-                set([frozenset(sl) for sl in gener['categories'][key]]))
-    assert (set(expexted_generalizations['untouched']) == set(gener['untouched']))
-    assert ((np.delete(transformed, [0, 2], axis=1) == np.delete(X, [0, 2], axis=1)).all())
-    modified_features = [f for f in features if
-                         f in expexted_generalizations['categories'].keys() or f in expexted_generalizations[
-                             'ranges'].keys()]
-    indexes = []
-    for i in range(len(features)):
-        if features[i] in modified_features:
-            indexes.append(i)
-    assert ((np.delete(transformed, indexes, axis=1) == np.delete(X, indexes, axis=1)).all())
-    ncp = gen.ncp_
-    if len(expexted_generalizations['ranges'].keys()) > 0 or len(expexted_generalizations['categories'].keys()) > 0:
-        assert (ncp > 0)
-        assert (((transformed[indexes]) != (X[indexes])).any())
-
-
-def test_BaseEstimator_classification(data):
-    features = ['age', 'height', 'weight', 'sex', 'ola']
-    X = [[23, 165, 65, 'f', 'aa'],
-         [45, 158, 76, 'f', 'aa'],
-         [56, 123, 78, 'f', 'bb'],
-         [67, 154, 87, 'm', 'aa'],
-         [45, 149, 45, 'f', 'bb'],
-         [42, 166, 76, 'm', 'bb'],
-         [73, 172, 85, 'm', 'bb'],
-         [94, 168, 92, 'f', 'aa'],
-         [69, 175, 95, 'm', 'aa'],
-         [24, 181, 49, 'm', 'bb'],
-         [18, 190, 69, 'm', 'bb']]
-
-    y = pd.Series([1, 1, 0, 1, 0, 0, 1, 1, 0, 1, 0])
-    X = pd.DataFrame(X, columns=features)
-    QI = ['age', 'weight', 'ola']
-
-    numeric_features = ["age", "height", "weight"]
-    numeric_transformer = Pipeline(
-        steps=[('imputer', SimpleImputer(strategy='constant', fill_value=0))]
-    )
-
-    categorical_features = ["sex", "ola"]
-    categorical_transformer = OneHotEncoder(handle_unknown="ignore")
-
-    preprocessor = ColumnTransformer(
-        transformers=[
-            ("num", numeric_transformer, numeric_features),
-            ("cat", categorical_transformer, categorical_features),
-        ]
-    )
-    encoded = preprocessor.fit_transform(X)
-    encoded = pd.DataFrame(encoded)
-    base_est = DecisionTreeClassifier(random_state=0, min_samples_split=2,
-                                      min_samples_leaf=1)
-    model = base_est
-    model.fit(encoded, y)
-    predictions = model.predict(encoded)
-
-    # Append classifier to preprocessing pipeline.
-    # Now we have a full prediction pipeline.
-    gen = GeneralizeToRepresentative(model, target_accuracy=0.5,
-                                     categorical_features=categorical_features, features_to_minimize=QI)
-    train_dataset = ArrayDataset(X, predictions)
-    gen.fit(dataset=train_dataset)
-    transformed = gen.transform(dataset=ArrayDataset(X))
-    gener = gen.generalizations_
-    expexted_generalizations = {'ranges': {'age': [], 'weight': [47.0]}, 'categories': {'ola': [['bb', 'aa']]},
-                                'untouched': ['height', 'sex']}
-
-    for key in expexted_generalizations['ranges']:
-        assert (set(expexted_generalizations['ranges'][key]) == set(gener['ranges'][key]))
-    for key in expexted_generalizations['categories']:
-        assert (set([frozenset(sl) for sl in expexted_generalizations['categories'][key]]) ==
-                set([frozenset(sl) for sl in gener['categories'][key]]))
-    assert (set(expexted_generalizations['untouched']) == set(gener['untouched']))
-    # assert (transformed.drop(QI, axis=1).equals(X.drop(QI, axis=1)))
-    np.testing.assert_array_equal(transformed.drop(QI, axis=1), X.drop(QI, axis=1))
-    modified_features = [f for f in features if
-                         f in expexted_generalizations['categories'].keys() or f in expexted_generalizations[
-                             'ranges'].keys()]
-    # assert (transformed.drop(modified_features, axis=1).equals(X.drop(modified_features, axis=1)))
-    np.testing.assert_array_equal(transformed.drop(modified_features, axis=1), X.drop(modified_features, axis=1))
-    ncp = gen.ncp_
-    if len(expexted_generalizations['ranges'].keys()) > 0 or len(expexted_generalizations['categories'].keys()) > 0:
-        assert (ncp > 0)
-        assert (((transformed[modified_features]).equals(X[modified_features])) == False)
-
-
-def test_BaseEstimator_regression():
-    dataset = load_diabetes()
-    x_train, x_test, y_train, y_test = train_test_split(dataset.data, dataset.target, test_size=0.5, random_state=14)
-
-    base_est = DecisionTreeRegressor(random_state=10, min_samples_split=2)
-    model = base_est
-    model.fit(x_train, y_train)
-    predictions = model.predict(x_train)
-=======
-    predictions = model.predict(ArrayDataset(x_train))
->>>>>>> a9e2a35e
-    QI = ['age', 'bmi', 's2', 's5']
-    features = ['age', 'sex', 'bmi', 'bp',
-                's1', 's2', 's3', 's4', 's5', 's6']
-
-<<<<<<< HEAD
-    gen = GeneralizeToRepresentative(model, target_accuracy=0.7, is_regression=True,
-                                     features_to_minimize=QI)
-    gen.fit(dataset=ArrayDataset(x_train, predictions, features_names=features))
-    transformed = gen.transform(dataset=ArrayDataset(x_train, features_names=features))
-    print('Base model accuracy (R2 score): ', model.score(x_test, y_test))
-    model.fit(transformed, y_train)
-    print('Base model accuracy (R2 score) after minimization: ', model.score(x_test, y_test))
-    gener = gen.generalizations_
-    expexted_generalizations = {'ranges': {
-=======
     target_accuracy = 0.7
     gen = GeneralizeToRepresentative(model, target_accuracy=target_accuracy, is_regression=True,
                                      features_to_minimize=QI)
@@ -1297,7 +851,6 @@
     print('Base model accuracy (R2 score) after minimization: ', model.score(x_test, y_test))
     gener = gen.generalizations
     expected_generalizations = {'ranges': {
->>>>>>> a9e2a35e
         'age': [-0.07816532626748085, -0.07090024650096893, -0.05637009255588055, -0.05092128552496433,
                 -0.04728874587453902, -0.04547247663140297, -0.04183994047343731, -0.027309784665703773,
                 -0.023677248042076826, -0.020044708624482155, -0.01641217083670199, -0.001882016600575298,
@@ -1330,11 +883,7 @@
     for key in expected_generalizations['categories']:
         assert (set([frozenset(sl) for sl in expected_generalizations['categories'][key]]) ==
                 set([frozenset(sl) for sl in gener['categories'][key]]))
-<<<<<<< HEAD
-    assert (set(expexted_generalizations['untouched']) == set(gener['untouched']))
-=======
-    assert (set(expected_generalizations['untouched']) == set(gener['untouched']))
->>>>>>> a9e2a35e
+    assert (set(expected_generalizations['untouched']) == set(gener['untouched']))
     assert ((np.delete(transformed, [0, 2, 5, 8], axis=1) == np.delete(x_train, [0, 2, 5, 8], axis=1)).all())
 
     modified_features = [f for f in features if
